import { simulationStateService, SimulationStateService } from "./simulationStateService";
import { PathfindingService, pathfindingService } from "./pathfindingService";
import { BASE_SIMULATION_STEP_INTERVAL_MS, CHARGING_DURATION_STEPS, DEFAULT_SIMULATION_SPEED_FACTOR, LOW_BATTERY_THRESHOLD, ROBOT_MAX_CONSECUTIVE_WAIT_STEPS_FOR_REPATH } from "../config/constants";
import { moveRobotOneStep } from "./robotService";
import { Cell, Coordinates, Robot, Task } from "@common/types";
import { taskAssignmentService, TaskAssignmentService } from "./taskAssignmentService";
import { webSocketManager } from './webSocketManager';
import { supabaseService } from './supabaseService';



/*Based on the TODO and the service roles, startSimulation() should:
Check if a grid is currently loaded in SimulationStateService. (You can't start a simulation without an environment).
Set the simulationStatus in SimulationStateService to 'running'.
Reset the simulationTime in SimulationStateService to 0. (The TODO implies resetSimulationSetup does this, but it's good to be explicit here too, or ensure resetSimulationSetup is called before start if that's the desired flow - the current plan implies resetSetup is a separate button/action). Let's assume startSimulation resets time.
Call the initial task assignment logic (e.g., taskAssignmentService.assignTasksOnInit()). This assigns the first batch of tasks based on the strategy.
Start the setInterval that will repeatedly call the engine's step() method.*/
export class SimulationEngineService {
  private pathfindingService: PathfindingService;
  private simulationStateService: SimulationStateService;
  private taskAssignmentService: TaskAssignmentService;
  private intervalId: NodeJS.Timeout | null = null; // Store the interval ID
  private speedFactor: number = DEFAULT_SIMULATION_SPEED_FACTOR; // To control speed
  private rechargeCount = 0; // tracks how many times robots completed a full recharge

  /**
   * Creates a new SimulationEngineService.
   * @param simulationStateService The simulation state service instance.
   * @param pathfindingService The pathfinding service instance.
   * @param taskAssignmentService (Optional) The task assignment service instance.
   */
  public constructor(
    simulationStateService: SimulationStateService,
    pathfindingService: PathfindingService,
   taskAssignmentService: TaskAssignmentService,
  ) {
    this.simulationStateService = simulationStateService;
    this.pathfindingService = pathfindingService;
    this.taskAssignmentService = taskAssignmentService;
  }

  /**
   * Executes one simulation step (tick).
   *
   * Core simulation logic for a single tick:
   * 1. Increments the simulation time.
   * 2. Processes each robot (movement, task work, charging, decision making) using StateService, TaskAssignmentService, and pathfinding.
   * 3. Checks simulation end conditions; if all tasks are completed, ends the simulation.
   * 4. Broadcasts the updated simulation state via WebSocketManager.
   *
   * Should only execute if the simulation status is 'running'.
   * @private
   */
  private step(): void {
    console.log(`SIM_ENGINE_STEP_START: --- Step ${this.simulationStateService.getSimulationTime()} --- Status: ${this.simulationStateService.getSimulationStatus()}`);
    if (this.simulationStateService.getSimulationStatus() !== 'running') {
         console.warn("SIM_ENGINE_STEP_WARN: Step called but status is not 'running'. Exiting step.");
            if (this.intervalId) {
                clearInterval(this.intervalId);
                this.intervalId = null;
                console.warn("SIM_ENGINE_STEP_WARN: Cleared stray interval.");
            }
            return;
    }

    this.simulationStateService.incrementSimulationTime();
<<<<<<< HEAD
    const currentTick = this.simulationStateService.getSimulationTime();
    const movementIntentions = this.determineMovementIntentions();
    const approvedMovers = this.resolveMovementConflicts(movementIntentions);
    this.executeApprovedMovements(approvedMovers);
    this.processAllRobotLogicAfterMovement();
    const task = this.simulationStateService.getTasks();
        if (task.length > 0 && task.every(task => task.status === 'completed')) {
            console.log(`SIM_ENGINE_STEP (Tick ${currentTick}): All tasks completed. Ending simulation.`);
            this.endSimulation(); 
            return;
=======
    console.log(`SIM_ENGINE: --- Step ${this.simulationStateService.getSimulationTime()} ---`);

    for (const robot of this.simulationStateService.getRobots()) {
        let currentRobotState = this.simulationStateService.getRobotById(robot.id);
        if (!currentRobotState) continue; 
        if (currentRobotState.currentPath && currentRobotState.currentPath.length > 0) {
            moveRobotOneStep(currentRobotState.id);
            currentRobotState = this.simulationStateService.getRobotById(robot.id)!;
        }

        const isAtTarget = currentRobotState.currentTarget &&
            currentRobotState.currentTarget.x === currentRobotState.currentLocation.x &&
            currentRobotState.currentTarget.y === currentRobotState.currentLocation.y;

        switch (currentRobotState.status) {
            case 'onTaskWay':
                if (isAtTarget) {
                    console.log(`SIM_ENGINE: Robot ${currentRobotState.id} arrived at task.`);
                    const task = this.simulationStateService.getTaskById(currentRobotState.assignedTaskId!);
                    const newBattery = currentRobotState.battery - (task?.batteryCostToPerform || 0);
                    this.simulationStateService.updateRobotState(currentRobotState.id, {
                        status: 'performingTask',
                        battery: newBattery,
                        workProgress: 0, 
                        currentTarget: undefined, 
                        currentPath: undefined,
                    });
                }
                break;

            case 'performingTask':
                const task = this.simulationStateService.getTaskById(currentRobotState.assignedTaskId!);
                if (task) {
                    const newProgress = (currentRobotState.workProgress || 0) + 1;
                    this.simulationStateService.updateRobotState(currentRobotState.id, { workProgress: newProgress });

                    if (newProgress >= task.workDuration) {
                        console.log(`SIM_ENGINE: Robot ${currentRobotState.id} completed task ${task.id}.`);
                        this.simulationStateService.updateTaskState(task.id, { status: 'completed' });
                        this.simulationStateService.updateRobotState(currentRobotState.id, {
                            status: 'idle',
                            assignedTaskId: undefined,
                            workProgress: undefined,
                        });
                    }
                }
                break;

            case 'onChargingWay':
                if (isAtTarget) {
                    console.log(`SIM_ENGINE: Robot ${currentRobotState.id} arrived at charger.`);
                    this.simulationStateService.updateRobotState(currentRobotState.id, {
                        status: 'charging',
                        currentTarget: undefined,
                        currentPath: undefined,
                    });
                }
                break;

            case 'charging':
                const newBattery = currentRobotState.battery + 25;
                if (newBattery >= currentRobotState.maxBattery) {
                    this.simulationStateService.updateRobotState(currentRobotState.id, {
                      battery: currentRobotState.maxBattery,
                      status: 'idle'
                    });
                    this.rechargeCount += 1; //  count one full recharge
                    console.log(`SIM_ENGINE: Robot ${currentRobotState.id} finished charging.`);
                }
                  
                break;

            case 'idle':
                if (currentRobotState.battery < LOW_BATTERY_THRESHOLD) {
                    const grid = this.simulationStateService.getCurrentGrid()!;
                    const stations = this.simulationStateService.getChargingStations();
                    let shortestPath: Coordinates[] | null = null;

                    for (const station of stations) {
                        const path = this.pathfindingService.findPath(grid, currentRobotState.currentLocation, station);
                        if (path && path.length > 0 && (!shortestPath || path.length < shortestPath.length)) {
                            shortestPath = path;
                        }
                    }

                    if (shortestPath) {
                        this.simulationStateService.updateRobotState(currentRobotState.id, {
                            status: 'onChargingWay',
                            currentTarget: shortestPath[shortestPath.length - 1],
                            currentPath: shortestPath
                        });
                    }
                } else {
                    this.taskAssignmentService.findAndAssignTaskForIdleRobot(currentRobotState.id);
                }
                break;
>>>>>>> 77fa5319
        }
    console.log(`SIM_ENGINE_STEP_END (Tick ${currentTick}): Broadcasting simulation update.`);
        webSocketManager.broadcastSimulationUpdate();
    }

   

  /**
   * 
   * @returns Starts the simulation by initializing the simulation state and starting the interval for simulation steps.
   * @throws Error if no grid is loaded or if the simulation is already running.
   */
  public async startSimulation(): Promise<void> {
    if (!this.simulationStateService.getCurrentGrid()) {
      throw new Error("SIM_ENGINE_SERVICE: Cannot start simulation, no grid loaded.");
      return; 
    }
    if (this.simulationStateService.getSimulationStatus() === 'running') {
            console.log('SIM_ENGINE: Simulation is already running.');
            return; 
        }

    this.simulationStateService.setSimulationStatus('running');
    webSocketManager.broadcastInitialStateToAll(); // ✅ Initial state

    if (this.taskAssignmentService) {
       this.taskAssignmentService.assignTasksOnInit();
    }
    const intervalDelay = BASE_SIMULATION_STEP_INTERVAL_MS / this.speedFactor;
        if (intervalDelay <= 0 || !Number.isFinite(intervalDelay)) {
             console.warn(`SIM_ENGINE: Invalid speed factor ${this.speedFactor} resulted in invalid delay ${intervalDelay}. Defaulting to base delay.`);
             this.speedFactor = DEFAULT_SIMULATION_SPEED_FACTOR; 
             const defaultDelay = BASE_SIMULATION_STEP_INTERVAL_MS / this.speedFactor;
             this.intervalId = setInterval(() => this.step(), defaultDelay);
        } else {
             // Start the interval
             this.intervalId = setInterval(() => this.step(), intervalDelay);
        }


        console.log(`SIM_ENGINE: Simulation interval started (${intervalDelay}ms per step).`);
        

   
  }
  /**
   * Pauses the simulation by clearing the simulation interval and setting the status to 'paused'.
   */
  public pauseSimulation(): void {
        if (this.intervalId !== null) {
            clearInterval(this.intervalId);
            this.intervalId = null;
            this.simulationStateService.setSimulationStatus('paused');
            console.log('SIM_ENGINE: Simulation paused.');
        }
    }

  /**
   * Resumes the simulation if it is currently paused and the interval is not active.
   */
  public resumeSimulation(): void {
         if (this.intervalId === null && this.simulationStateService.getSimulationStatus() === 'paused') {
            console.log('SIM_ENGINE: Resuming simulation...');
             this.simulationStateService.setSimulationStatus('running');
             const intervalDelay = BASE_SIMULATION_STEP_INTERVAL_MS / this.speedFactor;
             this.intervalId = setInterval(() => this.step(), intervalDelay);
             console.log(`SIM_ENGINE: Simulation interval resumed (${intervalDelay}ms per step).`);
         } else {
             console.log('SIM_ENGINE: Cannot resume. Simulation is not paused or interval already active.');
             throw new Error("could not resume simulation already running")
         }
    }

  /**
   * Resets the simulation engine state by pausing the simulation and resetting the simulation setup.
   */
  public resetSimulation(): void {

        console.log('SIM_ENGINE: Resetting engine state.');
        this.pauseSimulation(); // Stop the interval
        this.simulationStateService.resetSimulationSetup();
        webSocketManager.broadcastInitialStateToAll();

    }

  /**
   * Sets the simulation speed factor and restarts the simulation interval if running.
   * @param factor The new speed factor (must be a positive finite number).
   */
  public setSpeedFactor(factor: number): void {
        if (factor > 0 && Number.isFinite(factor)) {
            this.speedFactor = factor;
            console.log(`SIM_ENGINE: Speed factor set to ${this.speedFactor}.`);
            if (this.simulationStateService.getSimulationStatus() === 'running' && this.intervalId !== null) {
                console.log('SIM_ENGINE: Restarting interval with new speed.');
                this.pauseSimulation();
                this.startSimulation(); 
            }
        } else {
            console.warn(`SIM_ENGINE: Invalid speed factor received: ${factor}`);
        }
    }

  /**
   * Ends the simulation by pausing it, setting the status to 'idle', and performing any cleanup or finalization.
   * @private
   */
  private async endSimulation(): Promise<void> {
    this.pauseSimulation();
    this.simulationStateService.setSimulationStatus('idle');
    webSocketManager.broadcastSimulationEnded();
  
    const result = {
      gridId: this.simulationStateService.getCurrentGridId() ?? "",
      gridName: this.simulationStateService.getCurrentGridName() ?? "",
      strategy: this.simulationStateService.getSelectedStrategy() ?? "unknown",
      totalTime: this.simulationStateService.getSimulationTime(),
      totalRecharges: this.rechargeCount,
    };
  
    try {
        await supabaseService.saveSimulationResult(result);

      console.log("SIM_ENGINE: metrics stored in Supabase.");
    } catch (err: any) {
      console.error("SIM_ENGINE: metric save failed:", err.message);
    }
<<<<<<< HEAD
  /**
     * @specification
     * optimized by checking if multiple robots intend to move to the same cell only when they are on their way to a task or charger.
     * @returns A map of robot IDs to their next intended movement coordinates, or null if no movement is intended.
     * @param no parameters
     * 
     * */
    private determineMovementIntentions(): Map<string, Coordinates | null> { 
    const intentions = new Map<string, Coordinates | null>();
    const robots = this.simulationStateService.getRobots();

    for (const robot of robots) {
        let nextCell: Coordinates | null = null;
        if ((robot.status === 'onTaskWay' || robot.status === 'onChargingWay') &&
            robot.currentPath && robot.currentPath.length > 0) {
            nextCell = robot.currentPath[0];
        }
        intentions.set(robot.id, nextCell);
    }
    return intentions;
}
    /**
     * Resolves movement conflicts by checking if multiple robots intend to move to the same cell.
     * If conflicts are found, it randomly selects one robot to move and sets others to wait.
     * @param intentions A map of robot IDs to their intended movement coordinates.
     * @returns A Set of robot IDs to their approved movement coordinates.
     */ 
private resolveMovementConflicts(intentions: Map<string, Coordinates | null>): Set<string> {
    const approvedToMove = new Set<string>();
    const robots = this.simulationStateService.getRobots();
    const sortedRobots = [...robots].sort((a, b) => a.id.localeCompare(b.id));
/**
 *  If otherRobot is at my target, 
 * it can only be okay if otherRobot is *also* moving *out* of that cell AND otherRobot has 
 * higher priority (already processed and approved) OR is moving to a different cell.
 * 
 */
    for (const robot of sortedRobots) {
        const intendedNextCell = intentions.get(robot.id);

        if (!intendedNextCell) {
            continue;
        }

        let canMoveThisTick = true;
        for (const otherRobot of robots) {
            if (robot.id === otherRobot.id) continue;
            if (otherRobot.currentLocation.x === intendedNextCell.x &&
                otherRobot.currentLocation.y === intendedNextCell.y) {
                const otherRobotIntention = intentions.get(otherRobot.id);
                if (!approvedToMove.has(otherRobot.id) || 
                    (otherRobotIntention && 
                     otherRobotIntention.x === intendedNextCell.x &&
                     otherRobotIntention.y === intendedNextCell.y)) {
                   canMoveThisTick = false;
robot.waitingBecauseOfRobotId = otherRobot.id; 
console.log(`SIM_ENGINE_CONFLICT ... Robot ${robot.id} ... but ${otherRobot.id} is there...`);
break;
                }
            }
            if (approvedToMove.has(otherRobot.id)) {
                const otherRobotApprovedIntention = intentions.get(otherRobot.id); 
                if (otherRobotApprovedIntention &&
                    otherRobotApprovedIntention.x === intendedNextCell.x &&
                    otherRobotApprovedIntention.y === intendedNextCell.y) {
                    canMoveThisTick = false;
                    console.log(`SIM_ENGINE_CONFLICT (Tick ${this.simulationStateService.getSimulationTime()}): Robot ${robot.id} yielding for ${intendedNextCell.x},${intendedNextCell.y} to higher priority ${otherRobot.id}.`);
                    break;
                }
            }
        }

        if (canMoveThisTick) {
            approvedToMove.add(robot.id);
            this.simulationStateService.updateRobotState(robot.id, { consecutiveWaitSteps: 0 }); 
        } else {
            const currentRobotState = this.simulationStateService.getRobotById(robot.id)!;
            const newWaitSteps = (currentRobotState.consecutiveWaitSteps || 0) + 1;
            this.simulationStateService.updateRobotState(robot.id, { consecutiveWaitSteps: newWaitSteps });

            if (newWaitSteps >= ROBOT_MAX_CONSECUTIVE_WAIT_STEPS_FOR_REPATH) { 
                console.log(`SIM_ENGINE_REPATH (Tick ${this.simulationStateService.getSimulationTime()}): Robot ${robot.id} waiting too long. Attempting re-path.`);
                this.handleRepathForWaitingRobot(robot.id);
            }
        }
    }
    return approvedToMove;
}
=======
  }
  
>>>>>>> 77fa5319

/**
 * 
 * @param approvedRobotIds  set of strings of robotId's that are approved to move
 * @returns nothing calls moveRobotOneStep function for every approved robot
 */
private executeApprovedMovements(approvedRobotIds: Set<string>): void {
    for (const robotId of approvedRobotIds) {
        moveRobotOneStep(robotId);
       
    }
}
/**
 * Attempts to re-calculate and assign a new path for a robot that is currently waiting.
 * 
 * This method is typically called when a robot is stuck or unable to proceed along its current path.
 * It first checks if the robot exists and has a target. If so, it tries to find a new path using
 * the pathfinding service. If a path is found, the robot's path and wait counter are updated.
 * If not, the robot is set to idle, and any assigned task is unassigned.
 *
 * @private
 * @param {string} robotId - The unique identifier of the robot to re-path.
 * 
 * @returns {void}
 *
 * @remarks
 * - If no robot or target is found, the robot is marked idle.
 * - If a new path is successfully found, the robot resumes movement toward the target.
 * - If pathfinding fails, the robot becomes idle, and the associated task is marked unassigned.
 */

private handleRepathForWaitingRobot(robotId: string): void {
    const robot = this.simulationStateService.getRobotById(robotId);
    const originalGrid = this.simulationStateService.getCurrentGrid(); 

    if (!robot || !robot.currentTarget || !originalGrid) {
        console.warn(`SIM_ENGINE_REPATH (Tick ${this.simulationStateService.getSimulationTime()}): Robot ${robotId} cannot re-path (no robot, target, or grid). Setting to idle.`);
        if (robotId) {
            this.simulationStateService.updateRobotState(robotId, {
                status: 'idle',
                currentPath: undefined,
                currentTarget: undefined,
                assignedTaskId: undefined,
                consecutiveWaitSteps: 0
            });
            if (robot && robot.status === 'onTaskWay' && robot.assignedTaskId) {
                this.simulationStateService.updateTaskState(robot.assignedTaskId, { status: 'unassigned' });
            }
        }
        return;
    }

    console.log(`SIM_ENGINE_REPATH (Tick ${this.simulationStateService.getSimulationTime()}): Robot ${robotId} attempting re-path from (${robot.currentLocation.x},${robot.currentLocation.y}) to target (${robot.currentTarget.x},${robot.currentTarget.y}).`);

   let problematicCellToBlockTemporarily: Coordinates | null = null;
if (robot.waitingBecauseOfRobotId) { // Assuming this info is passed or set
    const blockingRobot = this.simulationStateService.getRobotById(robot.waitingBecauseOfRobotId);
    if (blockingRobot) {
        problematicCellToBlockTemporarily = blockingRobot.currentLocation;
        console.log(`SIM_ENGINE_REPATH: Problematic cell for ${robot.id} is current location of ${blockingRobot.id}: (${problematicCellToBlockTemporarily.x},${problematicCellToBlockTemporarily.y})`);
    }
    robot.waitingBecauseOfRobotId = undefined; // Clear it
} else if(robot.currentPath && robot.currentPath.length > 0) {
        problematicCellToBlockTemporarily = robot.currentPath[0];
        console.log(`SIM_ENGINE_REPATH: Assuming problematic cell for ${robotId} is next step: (${problematicCellToBlockTemporarily.x},${problematicCellToBlockTemporarily.y})`);
    } else {
        console.log(`SIM_ENGINE_REPATH: Robot ${robotId} has no current path segment to identify a specific problematic cell. Trying standard re-path.`);
    }

   
    const tempGrid: Cell[][] = originalGrid.map(row =>
        row.map(cell => ({ ...cell, coordinates: { ...cell.coordinates } }))
    );

    
    if (problematicCellToBlockTemporarily) {
        const { x: probX, y: probY } = problematicCellToBlockTemporarily;
        if (probY >= 0 && probY < tempGrid.length &&
            probX >= 0 && probX < tempGrid[0].length) {

            if (!(probX === robot.currentLocation.x && probY === robot.currentLocation.y) &&
                !(probX === robot.currentTarget.x && probY === robot.currentTarget.y)) {
                console.log(`SIM_ENGINE_REPATH: Temporarily marking cell (${probX},${probY}) as 'wall' in temp grid for robot ${robotId}'s re-path.`);
                tempGrid[probY][probX] = { ...tempGrid[probY][probX], type: 'wall' };
            } else {
                 console.log(`SIM_ENGINE_REPATH: Problematic cell (${probX},${probY}) is robot's current location or target. Not blocking it for re-path.`);
            }
        } else {
            console.warn(`SIM_ENGINE_REPATH: Identified problematic cell (${probX},${probY}) is out of bounds for temp grid. Proceeding without temporary block.`);
        }
    }

    let newPath: Coordinates[] = [];
    try {
        const gridToUseForPathfinding = problematicCellToBlockTemporarily ? tempGrid : originalGrid;
        newPath = this.pathfindingService.findPath(
            gridToUseForPathfinding,
            robot.currentLocation,
            robot.currentTarget
        );
    } catch (e) {
        console.error(`SIM_ENGINE_REPATH (Tick ${this.simulationStateService.getSimulationTime()}): Error during pathfinding for ${robotId}:`, e);
        newPath = [];
    }

    if (newPath && newPath.length > 0) {
        let isIdenticalToOldPath = false;
        if (robot.currentPath && problematicCellToBlockTemporarily) { // Only checking identical if actually tried to block something
            if (newPath.length === robot.currentPath.length) {
                isIdenticalToOldPath = newPath.every((coord, index) =>
                    coord.x === robot.currentPath![index].x && coord.y === robot.currentPath![index].y
                );
            }
        }

        if (isIdenticalToOldPath) {
            console.warn(`SIM_ENGINE_REPATH (Tick ${this.simulationStateService.getSimulationTime()}): Robot ${robotId} re-path resulted in the SAME path despite temporary block. Setting to idle to break potential loop.`);
            this.setRobotToIdleAndUnassignTask(robotId, robot.status, robot.assignedTaskId);
        } else {
            console.log(`SIM_ENGINE_REPATH (Tick ${this.simulationStateService.getSimulationTime()}): Robot ${robotId} found a NEW path (length ${newPath.length}) to target (${robot.currentTarget.x},${robot.currentTarget.y}).`);
            this.simulationStateService.updateRobotState(robotId, {
                currentPath: newPath,
                consecutiveWaitSteps: 0,
            });
        }
    } else {
        console.warn(`SIM_ENGINE_REPATH (Tick ${this.simulationStateService.getSimulationTime()}): Robot ${robotId} failed to find ANY new path to target (${robot.currentTarget.x},${robot.currentTarget.y}). Setting to idle.`);
        this.setRobotToIdleAndUnassignTask(robotId, robot.status, robot.assignedTaskId);
    }
}

// Helper to avoid repetition for setting robot to idle and unassigning task
private setRobotToIdleAndUnassignTask(robotId: string, originalStatus?: string, assignedTaskId?: string): void {
    this.simulationStateService.updateRobotState(robotId, {
        status: 'idle',
        currentPath: undefined,
        currentTarget: undefined,
        assignedTaskId: undefined,
        consecutiveWaitSteps: 0,
    });
    if (originalStatus === 'onTaskWay' && assignedTaskId) {
        this.simulationStateService.updateTaskState(assignedTaskId, { status: 'unassigned' });
        console.log(`SIM_ENGINE_TASK_UNASSIGN (Tick ${this.simulationStateService.getSimulationTime()}): Task ${assignedTaskId} unassigned due to robot ${robotId} re-path failure/loop prevention.`);
    }
}
  
/**
 * this is called after every movement in step() method and controls robot status path and related things after movement
 * This method will now contain the big switch statement logic that was previously directly in  step() method's loop.
 *  It handles what robots do after movement decisions for the tick are made and executed (or if they didn't move).
 * and uses helper methods for every type of status of robot idle,ontaskway,onChargingway
 * calls handlers of al 3 types of status of robot 
 */
  private processAllRobotLogicAfterMovement(): void {
    const robots = this.simulationStateService.getRobots();
    for (const robot of robots) {
        const currentRobotState = this.simulationStateService.getRobotById(robot.id);
        if (!currentRobotState) continue;

        const isAtTarget = currentRobotState.currentTarget &&
            currentRobotState.currentLocation.x === currentRobotState.currentTarget.x &&
            currentRobotState.currentLocation.y === currentRobotState.currentTarget.y;

        if (isAtTarget && (currentRobotState.status === 'onTaskWay' || currentRobotState.status === 'onChargingWay') && (!currentRobotState.currentPath || currentRobotState.currentPath.length === 0) ) {
            if (currentRobotState.status === 'onTaskWay') {
                console.log(`SIM_ENGINE_ARRIVAL (Tick ${this.simulationStateService.getSimulationTime()}): Robot ${currentRobotState.id} arrived at task.`);
                this.simulationStateService.updateRobotState(currentRobotState.id, {
                    status: 'performingTask', 
                    currentTarget: undefined,
                });
                const updatedRobotStateForTask = this.simulationStateService.getRobotById(robot.id)!;
                this.handlePerformingTaskLogic(updatedRobotStateForTask); 
                continue; 
            } else if (currentRobotState.status === 'onChargingWay') {
                console.log(`SIM_ENGINE_ARRIVAL (Tick ${this.simulationStateService.getSimulationTime()}): Robot ${currentRobotState.id} arrived at charger.`);
                this.simulationStateService.updateRobotState(currentRobotState.id, {
                    status: 'charging',
                    currentTarget: undefined,
                });
                const updatedRobotStateForCharging = this.simulationStateService.getRobotById(robot.id)!;
                this.handleChargingLogic(updatedRobotStateForCharging); 
                continue; 
            }
        }
        switch (currentRobotState.status) {
            case 'performingTask':
                this.handlePerformingTaskLogic(currentRobotState);
                break;
            case 'charging':
                this.handleChargingLogic(currentRobotState);
                break;
            case 'idle':
                this.handleIdleLogic(currentRobotState);
                break;
            case 'onTaskWay': 
            case 'onChargingWay': 
                break;
        }
    }
}

/**
 * handles logic of performing task manages timer states for robot and task accordingly
 * @param robot robot that is currently performing task
 * @returns void
 */
private handlePerformingTaskLogic(robot: Robot): void {
    const task = this.simulationStateService.getTaskById(robot.assignedTaskId!);
    if (task && task.status !== 'completed') { 
        if (!robot.workProgress || robot.workProgress === 0) {
            const batteryAfterStartingTask = robot.battery - (task.batteryCostToPerform || 0);
            if (batteryAfterStartingTask < 0) {
                console.warn(`SIM_ENGINE (Tick ${this.simulationStateService.getSimulationTime()}): Robot ${robot.id} cannot perform task ${task.id}, insufficient battery. Setting idle.`);
                this.simulationStateService.updateRobotState(robot.id, { status: 'idle', assignedTaskId: undefined, workProgress: undefined });
                this.simulationStateService.updateTaskState(task.id, { status: 'unassigned' });
                return;
            }
            this.simulationStateService.updateRobotState(robot.id, { battery: batteryAfterStartingTask, workProgress: 1 });
        } else {
            this.simulationStateService.updateRobotState(robot.id, { workProgress: (robot.workProgress || 0) + 1 });
        }

        const currentRobotState = this.simulationStateService.getRobotById(robot.id)!;

        if ((currentRobotState.workProgress || 0) >= task.workDuration) {
            console.log(`SIM_ENGINE_TASK_DONE (Tick ${this.simulationStateService.getSimulationTime()}): Robot ${currentRobotState.id} completed task ${task.id}.`);
            this.simulationStateService.updateTaskState(task.id, { status: 'completed' });
            this.simulationStateService.updateRobotState(currentRobotState.id, {
                status: 'idle',
                assignedTaskId: undefined,
                workProgress: undefined,
            });
        }
    } else if (task && task.status === 'completed' && robot.status === 'performingTask') {
        this.simulationStateService.updateRobotState(robot.id, { status: 'idle', assignedTaskId: undefined, workProgress: undefined });
    }
}

/**
 * CHARGING_DURATION_STEPS is defined in constants.ts
 * battery increase per step of charging
 * @param robot  robot that is currently charging called in ProcessAllRobotLogicAfterMovement
 */
private handleChargingLogic(robot: Robot): void {
    
    const batteryIncreasePerStep = robot.maxBattery / CHARGING_DURATION_STEPS; // Example logic
    const newBattery = Math.min(robot.battery + batteryIncreasePerStep, robot.maxBattery);

    this.simulationStateService.updateRobotState(robot.id, { battery: newBattery });

    if (newBattery >= robot.maxBattery) {
        this.simulationStateService.updateRobotState(robot.id, { status: 'idle' });
        console.log(`SIM_ENGINE_CHARGED (Tick ${this.simulationStateService.getSimulationTime()}): Robot ${robot.id} finished charging.`);
    }
}
/**
 * 
 * @param robot gets robot as parameter that is idle and completed just task or has not been assigned yet
 * if robot.battery is less than treshhold must go to charger othervise assign task
 * @returns void handles logic of idle robot repathing and reassigning tasks
 */
private handleIdleLogic(robot: Robot): void {
    if (robot.battery < LOW_BATTERY_THRESHOLD) { 
        const grid = this.simulationStateService.getCurrentGrid();
        if (!grid) return;
        const stations = this.simulationStateService.getChargingStations();
        if (stations.length === 0) {
            console.warn(`SIM_ENGINE (Tick ${this.simulationStateService.getSimulationTime()}): Robot ${robot.id} needs charge but no charging stations found.`);
            return;
        }

        let shortestPathToCharger: Coordinates[] | null = null;
        let bestChargerLocation: Coordinates | null = null;

        for (const station of stations) {
            const path = this.pathfindingService.findPath(grid, robot.currentLocation, station);
            if (path && path.length > 0 && (!shortestPathToCharger || path.length < shortestPathToCharger.length)) {
                shortestPathToCharger = path;
                bestChargerLocation = station;
            }
        }

        if (shortestPathToCharger && bestChargerLocation) {
            console.log(`SIM_ENGINE_TO_CHARGE (Tick ${this.simulationStateService.getSimulationTime()}): Robot ${robot.id} going to charge at ${bestChargerLocation.x},${bestChargerLocation.y}.`);
            this.simulationStateService.updateRobotState(robot.id, {
                status: 'onChargingWay',
                currentTarget: bestChargerLocation,
                currentPath: shortestPathToCharger
            });
        } else {
            console.warn(`SIM_ENGINE (Tick ${this.simulationStateService.getSimulationTime()}): Robot ${robot.id} needs charge but cannot find path to any station.`);
        }
    } else {
        this.taskAssignmentService.findAndAssignTaskForIdleRobot(robot.id);
    }
}

}

const simulationEngineService = new SimulationEngineService(simulationStateService, pathfindingService,taskAssignmentService);
export { simulationEngineService };<|MERGE_RESOLUTION|>--- conflicted
+++ resolved
@@ -64,7 +64,6 @@
     }
 
     this.simulationStateService.incrementSimulationTime();
-<<<<<<< HEAD
     const currentTick = this.simulationStateService.getSimulationTime();
     const movementIntentions = this.determineMovementIntentions();
     const approvedMovers = this.resolveMovementConflicts(movementIntentions);
@@ -75,104 +74,6 @@
             console.log(`SIM_ENGINE_STEP (Tick ${currentTick}): All tasks completed. Ending simulation.`);
             this.endSimulation(); 
             return;
-=======
-    console.log(`SIM_ENGINE: --- Step ${this.simulationStateService.getSimulationTime()} ---`);
-
-    for (const robot of this.simulationStateService.getRobots()) {
-        let currentRobotState = this.simulationStateService.getRobotById(robot.id);
-        if (!currentRobotState) continue; 
-        if (currentRobotState.currentPath && currentRobotState.currentPath.length > 0) {
-            moveRobotOneStep(currentRobotState.id);
-            currentRobotState = this.simulationStateService.getRobotById(robot.id)!;
-        }
-
-        const isAtTarget = currentRobotState.currentTarget &&
-            currentRobotState.currentTarget.x === currentRobotState.currentLocation.x &&
-            currentRobotState.currentTarget.y === currentRobotState.currentLocation.y;
-
-        switch (currentRobotState.status) {
-            case 'onTaskWay':
-                if (isAtTarget) {
-                    console.log(`SIM_ENGINE: Robot ${currentRobotState.id} arrived at task.`);
-                    const task = this.simulationStateService.getTaskById(currentRobotState.assignedTaskId!);
-                    const newBattery = currentRobotState.battery - (task?.batteryCostToPerform || 0);
-                    this.simulationStateService.updateRobotState(currentRobotState.id, {
-                        status: 'performingTask',
-                        battery: newBattery,
-                        workProgress: 0, 
-                        currentTarget: undefined, 
-                        currentPath: undefined,
-                    });
-                }
-                break;
-
-            case 'performingTask':
-                const task = this.simulationStateService.getTaskById(currentRobotState.assignedTaskId!);
-                if (task) {
-                    const newProgress = (currentRobotState.workProgress || 0) + 1;
-                    this.simulationStateService.updateRobotState(currentRobotState.id, { workProgress: newProgress });
-
-                    if (newProgress >= task.workDuration) {
-                        console.log(`SIM_ENGINE: Robot ${currentRobotState.id} completed task ${task.id}.`);
-                        this.simulationStateService.updateTaskState(task.id, { status: 'completed' });
-                        this.simulationStateService.updateRobotState(currentRobotState.id, {
-                            status: 'idle',
-                            assignedTaskId: undefined,
-                            workProgress: undefined,
-                        });
-                    }
-                }
-                break;
-
-            case 'onChargingWay':
-                if (isAtTarget) {
-                    console.log(`SIM_ENGINE: Robot ${currentRobotState.id} arrived at charger.`);
-                    this.simulationStateService.updateRobotState(currentRobotState.id, {
-                        status: 'charging',
-                        currentTarget: undefined,
-                        currentPath: undefined,
-                    });
-                }
-                break;
-
-            case 'charging':
-                const newBattery = currentRobotState.battery + 25;
-                if (newBattery >= currentRobotState.maxBattery) {
-                    this.simulationStateService.updateRobotState(currentRobotState.id, {
-                      battery: currentRobotState.maxBattery,
-                      status: 'idle'
-                    });
-                    this.rechargeCount += 1; //  count one full recharge
-                    console.log(`SIM_ENGINE: Robot ${currentRobotState.id} finished charging.`);
-                }
-                  
-                break;
-
-            case 'idle':
-                if (currentRobotState.battery < LOW_BATTERY_THRESHOLD) {
-                    const grid = this.simulationStateService.getCurrentGrid()!;
-                    const stations = this.simulationStateService.getChargingStations();
-                    let shortestPath: Coordinates[] | null = null;
-
-                    for (const station of stations) {
-                        const path = this.pathfindingService.findPath(grid, currentRobotState.currentLocation, station);
-                        if (path && path.length > 0 && (!shortestPath || path.length < shortestPath.length)) {
-                            shortestPath = path;
-                        }
-                    }
-
-                    if (shortestPath) {
-                        this.simulationStateService.updateRobotState(currentRobotState.id, {
-                            status: 'onChargingWay',
-                            currentTarget: shortestPath[shortestPath.length - 1],
-                            currentPath: shortestPath
-                        });
-                    }
-                } else {
-                    this.taskAssignmentService.findAndAssignTaskForIdleRobot(currentRobotState.id);
-                }
-                break;
->>>>>>> 77fa5319
         }
     console.log(`SIM_ENGINE_STEP_END (Tick ${currentTick}): Broadcasting simulation update.`);
         webSocketManager.broadcastSimulationUpdate();
@@ -300,7 +201,8 @@
     } catch (err: any) {
       console.error("SIM_ENGINE: metric save failed:", err.message);
     }
-<<<<<<< HEAD
+}
+
   /**
      * @specification
      * optimized by checking if multiple robots intend to move to the same cell only when they are on their way to a task or charger.
@@ -308,6 +210,7 @@
      * @param no parameters
      * 
      * */
+
     private determineMovementIntentions(): Map<string, Coordinates | null> { 
     const intentions = new Map<string, Coordinates | null>();
     const robots = this.simulationStateService.getRobots();
@@ -389,10 +292,6 @@
     }
     return approvedToMove;
 }
-=======
-  }
-  
->>>>>>> 77fa5319
 
 /**
  * 
@@ -646,6 +545,7 @@
     if (newBattery >= robot.maxBattery) {
         this.simulationStateService.updateRobotState(robot.id, { status: 'idle' });
         console.log(`SIM_ENGINE_CHARGED (Tick ${this.simulationStateService.getSimulationTime()}): Robot ${robot.id} finished charging.`);
+        this.rechargeCount++;
     }
 }
 /**
@@ -689,7 +589,7 @@
         this.taskAssignmentService.findAndAssignTaskForIdleRobot(robot.id);
     }
 }
-
+  
 }
 
 const simulationEngineService = new SimulationEngineService(simulationStateService, pathfindingService,taskAssignmentService);
